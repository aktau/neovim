--- conflicted
+++ resolved
@@ -27,13 +27,8 @@
 if [[ "${TRAVIS_OS_NAME}" == osx ]]; then
   CC=cc pip3 -q install --user --upgrade neovim
 else
-<<<<<<< HEAD
   CC=cc pip3.3 -q install --user --upgrade neovim
-fi
-=======
-  CC=cc pip3.3 install --user --upgrade neovim
 fi
 
 echo "Install neovim RubyGem."
-gem install --no-document --version ">= 0.2.0" neovim
->>>>>>> d3981fee
+gem install --no-document --version ">= 0.2.0" neovim