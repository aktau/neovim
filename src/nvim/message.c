--- conflicted
+++ resolved
@@ -1563,11 +1563,6 @@
   msg_puts_attr_len(s, -1, attr);
 }
 
-<<<<<<< HEAD
-/// Like msg_puts_attr(), but with a maximum length "maxlen" (in bytes).
-/// When "maxlen" is -1 there is no maximum length.
-void msg_puts_attr_len(const char *str, const ptrdiff_t maxlen, int attr)
-=======
 /// Write a message with highlight attributes
 ///
 /// @param[in]  str  NUL-terminated message string.
@@ -1575,7 +1570,6 @@
 /// @param[in]  attr  Highlight attribute.
 void msg_puts_attr_len(const char *const str, const ptrdiff_t len, int attr)
   FUNC_ATTR_NONNULL_ALL
->>>>>>> 13352c00
 {
   assert(len < 0 || memchr(str, 0, len) == NULL);
   // If redirection is on, also write to the redirection file.
@@ -1588,11 +1582,7 @@
 
   // if MSG_HIST flag set, add message to history
   if (attr & MSG_HIST) {
-<<<<<<< HEAD
-    add_msg_hist(str, -1, attr);
-=======
     add_msg_hist(str, (int)len, attr);
->>>>>>> 13352c00
     attr &= ~MSG_HIST;
   }
 
